--- conflicted
+++ resolved
@@ -183,15 +183,11 @@
         true  => tenyr_insn!(   P <- (imm) &~ temp_reg + P ),
     };
     let mut v = sequence;
-<<<<<<< HEAD
-    v.push(branch);
+    v.push(branch?);
     let dest = vec![
         Destination::Successor,
         Destination::Address(target.into()),
     ];
-=======
-    v.push(branch?);
->>>>>>> 5c440def
     Ok((addr, v, dest))
 }
 
