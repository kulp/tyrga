--- conflicted
+++ resolved
@@ -1121,11 +1121,6 @@
 }
 
 mod util {
-<<<<<<< HEAD
-    use crate::mangling;
-=======
-    use crate::GeneralResult;
->>>>>>> 1634d0a9
     use classfile_parser::constant_info::ConstantInfo;
     use classfile_parser::constant_info::{ClassConstant, NameAndTypeConstant};
     use classfile_parser::field_info::FieldInfo;
